--- conflicted
+++ resolved
@@ -85,8 +85,14 @@
             stre.update(result.stress[0] == "stress")
 
         # Process breath
-<<<<<<< HEAD
-        # TODO: Aquí habrá que añadir el código de la parte de BREATH
+        if video_path is None:
+            breath.update(
+                result.face_detection, result.depth, result.calculator_results
+            )
+            processor_parameters["new_config"] = [
+                breath.get_breath_config().topLeft,
+                breath.get_breath_config().bottomRight,
+            ]
 
         if time() - start_time >= frequency:
             if plot_results:
@@ -97,11 +103,6 @@
                 post_params["act"] = act.get_moving_average().tolist()
                 response = post(server_url, data=post_params)
                 print(response)
-=======
-        if video_path is None:
-            breath.update(result.face_detection, result.depth, result.calculator_results)
-            processor_parameters['new_config'] = [ breath.get_breath_config().topLeft, breath.get_breath_config().bottomRight ]
->>>>>>> 489b3fc3
 
             act.restart_series()
             stre.restart_series()
