--- conflicted
+++ resolved
@@ -25,13 +25,8 @@
     body_path_model: str = "models/mobilenet-ssd_openvino_2021.2_8shave.blob",
     face_path_model: str = "models/face-detection-openvino_2021.2_4shave.blob",
     stress_path_model: str = "models/mobilenet_stress_classifier_2021.2.blob",
-<<<<<<< HEAD
     video_path: str = "videos/22-center-2.mp4",
     frequency: float = 5,
-=======
-    video_path: str = None,  # "videos/22-center-2.mp4",
-    frequency: int = 5,
->>>>>>> 87c14e4f
     plot_results: bool = True,
     post_server: bool = False,
 ):
